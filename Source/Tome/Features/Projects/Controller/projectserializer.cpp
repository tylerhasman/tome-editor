--- conflicted
+++ resolved
@@ -191,14 +191,10 @@
             project->name = reader.readTextElement(ElementName);
 
             // Read project locale.
-<<<<<<< HEAD
-            project->locale.swap( QLocale( reader.readTextElement(ElementLocale) ) );
-=======
             if (version > 1)
             {
                 project->locale = QLocale(reader.readTextElement(ElementLocale));
             }
->>>>>>> a458f523
 
             // Read components.
             reader.readStartElement(ElementComponents);
