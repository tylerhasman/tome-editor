--- conflicted
+++ resolved
@@ -11,13 +11,10 @@
 const QString ProjectSerializer::AttributeBaseType = "BaseType";
 const QString ProjectSerializer::AttributeExportedType = "ExportedType";
 const QString ProjectSerializer::AttributeExportAsTable = "ExportAsTable";
-<<<<<<< HEAD
-const QString ProjectSerializer::AttributeExternal = "External";
-=======
 const QString ProjectSerializer::AttributeExportRoots = "ExportRoots";
 const QString ProjectSerializer::AttributeExportInnerNodes = "ExportInnerNodes";
 const QString ProjectSerializer::AttributeExportLeafs = "ExportLeafs";
->>>>>>> c64c9368
+const QString ProjectSerializer::AttributeExternal = "External";
 const QString ProjectSerializer::AttributeKey = "Key";
 const QString ProjectSerializer::AttributePath = "Path";
 const QString ProjectSerializer::AttributeTomeType = "TomeType";
@@ -278,27 +275,21 @@
                 while (reader.isAtElement(ElementTemplate))
                 {
                     bool exportAsTable = reader.readAttribute(AttributeExportAsTable) == "true";
-<<<<<<< HEAD
-                    QString templatePath = reader.readAttribute(AttributePath);
-=======
                     bool exportRoots = reader.readAttribute(AttributeExportRoots) == "true";
                     bool exportInnerNodes = reader.readAttribute(AttributeExportInnerNodes) == "true";
                     bool exportLeafs = reader.readAttribute(AttributeExportLeafs) == "true";
->>>>>>> c64c9368
+                    QString templatePath = reader.readAttribute(AttributePath);
 
                     reader.readStartElement(ElementTemplate);
                     {
                         RecordExportTemplate exportTemplate = RecordExportTemplate();
 
                         exportTemplate.exportAsTable = exportAsTable;
-<<<<<<< HEAD
-                        exportTemplate.path = templatePath;
-=======
                         exportTemplate.exportRoots = exportRoots;
                         exportTemplate.exportInnerNodes = exportInnerNodes;
                         exportTemplate.exportLeafs = exportLeafs;
 
->>>>>>> c64c9368
+                        exportTemplate.path = templatePath;
                         exportTemplate.name = reader.readTextElement(ElementName);
                         exportTemplate.fileExtension = reader.readTextElement(ElementFileExtension);
 
