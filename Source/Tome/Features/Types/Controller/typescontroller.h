--- conflicted
+++ resolved
@@ -3,11 +3,7 @@
 
 #include <QVariant>
 
-<<<<<<< HEAD
-#include <qvariant.h>
-=======
 #include "../Model/customtypelist.h"
->>>>>>> a458f523
 
 namespace Tome
 {
