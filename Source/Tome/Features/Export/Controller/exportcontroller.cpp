--- conflicted
+++ resolved
@@ -89,11 +89,7 @@
                 {
                     const FieldDefinition& field = fields[k];
 
-<<<<<<< HEAD
-                    if (!record.fieldValues.contains(field.id))
-=======
                     if (!fieldValues.contains(field.id))
->>>>>>> a458f523
                     {
                         fieldValues[field.id] = "";
                     }
